--- conflicted
+++ resolved
@@ -16,16 +16,14 @@
   min_machines_running = 0
   processes = ['app']
 
-<<<<<<< HEAD
 [env]
 LDBWS_BASE_URL = "https://api1.raildata.org.uk/1010-live-departure-board-dep1_2"
 NEXTDEPS_BASE_URL = "https://api1.raildata.org.uk/1010-live-departure-board-dep1_2"
 NODE_ENV = "production"
 PORT = "3000"
-=======
+
 [[vm]]
   memory = '1gb'
   cpu_kind = 'shared'
   cpus = 1
-  memory_mb = 1024
->>>>>>> 1ad38f8f
+  memory_mb = 1024